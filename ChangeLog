2011-09-21: Version 0.10.0

		Polygon.precisionModel === undefined (#60)
<<<<<<< HEAD
=======
		Port errors causing unioning touching polygons to fail are fixed
>>>>>>> f7add4ce
		Ports of DelaunayTriangulationBuilder and VoronoiDiagramBuilder are now functional
		Based on OpenLayers 2.11 release version

2011-08-20: Version 0.9.1

		OpenLayers compatibility is broken (#57)

2011-08-16: Version 0.9.0

		Initial release<|MERGE_RESOLUTION|>--- conflicted
+++ resolved
@@ -1,10 +1,7 @@
 2011-09-21: Version 0.10.0
 
 		Polygon.precisionModel === undefined (#60)
-<<<<<<< HEAD
-=======
 		Port errors causing unioning touching polygons to fail are fixed
->>>>>>> f7add4ce
 		Ports of DelaunayTriangulationBuilder and VoronoiDiagramBuilder are now functional
 		Based on OpenLayers 2.11 release version
 
